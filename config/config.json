{
<<<<<<< HEAD
    "pins": {
        "dht": 17,
        "motion": 27,
        "cooling": 23,
        "heating": 22,
        "fan": 24,
        "button": 6
    },
    "thresholds": {
        "cool": 75,
        "heat": 68
    },
    "loop_interval": 5,
    "motion_timeout": 300,
    "api_key": "CHANGE_ME",
    "cloud_url": "http://example.com/upload",
    "pull_config_url": null,
    "use_logic_engine": true,
    "ifi_url": "http://ifi.example.com/report",
    "device_id": "CHANGE_ME"
=======
  "device_id": "SZ-DEV-0001",

  "pins": {
    "dht": 17,
    "motion": 27,
    "cooling": 23,
    "heating": 22,
    "fan": 24,
    "button": 6
  },

  "thresholds": {
    "cool": 75,
    "heat": 68
  },

  "loop_interval": 5,
  "motion_timeout": 300,

  "api_key": "CHANGE_ME",

  "cloud_url": "https://example.com/sz/upload",
  "pull_config_url": "https://example.com/sz/config",
  "ifi_url": "https://example.com/sz/ifi",

  "use_logic_engine": true,
  "allow_remote_config": false,
  "protected_keys": ["device_id", "cloud_url", "ifi_url"]
>>>>>>> 0304d2cc
}<|MERGE_RESOLUTION|>--- conflicted
+++ resolved
@@ -1,26 +1,4 @@
 {
-<<<<<<< HEAD
-    "pins": {
-        "dht": 17,
-        "motion": 27,
-        "cooling": 23,
-        "heating": 22,
-        "fan": 24,
-        "button": 6
-    },
-    "thresholds": {
-        "cool": 75,
-        "heat": 68
-    },
-    "loop_interval": 5,
-    "motion_timeout": 300,
-    "api_key": "CHANGE_ME",
-    "cloud_url": "http://example.com/upload",
-    "pull_config_url": null,
-    "use_logic_engine": true,
-    "ifi_url": "http://ifi.example.com/report",
-    "device_id": "CHANGE_ME"
-=======
   "device_id": "SZ-DEV-0001",
 
   "pins": {
@@ -49,5 +27,4 @@
   "use_logic_engine": true,
   "allow_remote_config": false,
   "protected_keys": ["device_id", "cloud_url", "ifi_url"]
->>>>>>> 0304d2cc
 }