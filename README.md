--- conflicted
+++ resolved
@@ -65,28 +65,6 @@
 python main.py
 ```
 
-<<<<<<< HEAD
-## Deploy to Raspberry Pi
-
-Use the `deploy_to_pi.sh` script to install or update SentientZone on your Pi:
-
-```bash
-./deploy_to_pi.sh -H <pi_host> -U <pi_user> -R <repo_url> [-p]
-```
-
-Provide `-p` to be prompted for the SSH password, otherwise the script assumes
-key-based authentication.
-=======
-## Development Setup
-
-Install additional dependencies for running tests and linting:
-
-```bash
-pip install -r requirements-dev.txt
-```
-
-This installs `Flask`, `python-dateutil` and tooling such as `pytest`, `flake8` and `mypy`.
->>>>>>> d3915c42
 
 ## Directory Structure
 
