"""SentientZone entry point."""
import json
import os
import signal
import time
from datetime import datetime, timezone
from pathlib import Path

from sensors import SensorManager
from control import HVACController
from state_manager import StateManager
from server import SentientZoneServer
from button_override import OverrideButton
from override_handler import OverrideManager
from metrics import get_metrics
from logger import get_logger
from cloud_sync import CloudSync
<<<<<<< HEAD
from ifi_reporter import IFIReporter
import state_machine
=======
>>>>>>> 0304d2cc



BASE_DIR = Path(os.environ.get("SZ_BASE_DIR", "/home/pi/sz"))
LOG_PATH = str(BASE_DIR / "logs" / "sentientzone.log")


def main():
    logger = get_logger(__name__)
    state = StateManager()
    sensors = SensorManager(state.config)
    hvac = HVACController(state.config)
    ifi = IFIReporter(state)
    override_mgr = OverrideManager(state, reporter=ifi)
    server = SentientZoneServer(state, LOG_PATH, override_mgr, ifi_reporter=ifi)
    server.start()
    button = OverrideButton(state.config['pins']['button'], override_mgr)
    button.start()

    metrics = get_metrics()
    try:
        ifi.boot_report()
    except Exception:
        logger.exception("IFI boot report failed")

    cloud = None
    if state.config.get('cloud_url') or state.config.get('pull_config_url'):
        cloud = CloudSync(state)
        cloud.start()

    cloud = None
    if state.config.get('cloud_url') or state.config.get('pull_config_url'):
        cloud = CloudSync(state)
        cloud.start()

    running = True

    def handle_signal(sig, frame):
        nonlocal running
        running = False
    signal.signal(signal.SIGINT, handle_signal)
    signal.signal(signal.SIGTERM, handle_signal)

    motion_timeout = state.config.get('motion_timeout', 300)
    last_motion = state.get('last_motion_ts') or 0
    use_engine = state.config.get('use_logic_engine', True)

    while running:
        try:
            temp = sensors.read_temperature()
            if temp is not None:
                state.set('last_temp_f', temp)
                metrics.record_temp(temp)
            else:
                metrics.increment_error()
            if sensors.check_motion():
                last_motion = time.time()
            state.set('last_motion_ts', last_motion)

            now = datetime.now(timezone.utc)
            override_mgr.clear_if_expired(now)
            motion_active = time.time() - last_motion < motion_timeout
            override_active = override_mgr.is_override_active(now)
            if use_engine:
                mode = state_machine.decide(
                    temp,
                    motion_active,
                    state.get('current_mode') or 'OFF',
                    override_active,
                    state.get('override_mode') or 'OFF',
                    state.config['thresholds'],
                )
            else:
                if override_active:
                    mode = state.get('override_mode')
                else:
                    if temp is None:
                        mode = 'OFF'
                    elif temp > state.config['thresholds']['cool'] and motion_active:
                        mode = 'COOL_ON'
                    elif temp < state.config['thresholds']['heat']:
                        mode = 'HEAT_ON'
                    else:
                        mode = 'FAN_ONLY'
            hvac.set_mode(mode)
            state.set('current_mode', mode)
            metrics.write_metrics(state)
        except Exception as exc:
            logger.exception("Main loop error: %s", exc)
            if ifi:
                try:
                    ifi.log_event("error", state.config.get("device_id", ""), str(exc))
                except Exception:
                    logger.exception("IFI logging failed")
        time.sleep(state.config.get('loop_interval', 5))

    logger.info('Shutting down')
    hvac.set_mode('OFF')
    hvac.cleanup()
    sensors.cleanup()
    if cloud:
        cloud.stop()
        cloud.join()


if __name__ == '__main__':
    main()<|MERGE_RESOLUTION|>--- conflicted
+++ resolved
@@ -15,12 +15,8 @@
 from metrics import get_metrics
 from logger import get_logger
 from cloud_sync import CloudSync
-<<<<<<< HEAD
 from ifi_reporter import IFIReporter
 import state_machine
-=======
->>>>>>> 0304d2cc
-
 
 
 BASE_DIR = Path(os.environ.get("SZ_BASE_DIR", "/home/pi/sz"))
@@ -50,16 +46,12 @@
         cloud = CloudSync(state)
         cloud.start()
 
-    cloud = None
-    if state.config.get('cloud_url') or state.config.get('pull_config_url'):
-        cloud = CloudSync(state)
-        cloud.start()
-
     running = True
 
     def handle_signal(sig, frame):
         nonlocal running
         running = False
+
     signal.signal(signal.SIGINT, handle_signal)
     signal.signal(signal.SIGTERM, handle_signal)
 
@@ -75,6 +67,7 @@
                 metrics.record_temp(temp)
             else:
                 metrics.increment_error()
+
             if sensors.check_motion():
                 last_motion = time.time()
             state.set('last_motion_ts', last_motion)
@@ -83,6 +76,7 @@
             override_mgr.clear_if_expired(now)
             motion_active = time.time() - last_motion < motion_timeout
             override_active = override_mgr.is_override_active(now)
+
             if use_engine:
                 mode = state_machine.decide(
                     temp,
@@ -104,9 +98,11 @@
                         mode = 'HEAT_ON'
                     else:
                         mode = 'FAN_ONLY'
+
             hvac.set_mode(mode)
             state.set('current_mode', mode)
             metrics.write_metrics(state)
+
         except Exception as exc:
             logger.exception("Main loop error: %s", exc)
             if ifi:
@@ -114,6 +110,7 @@
                     ifi.log_event("error", state.config.get("device_id", ""), str(exc))
                 except Exception:
                     logger.exception("IFI logging failed")
+
         time.sleep(state.config.get('loop_interval', 5))
 
     logger.info('Shutting down')
