#!/bin/bash
# Automated deployment script for SentientZone using SSH keys

<<<<<<< HEAD
set -e

usage() {
    echo "Usage: $0 -H <host> -U <user> -R <repo_url> [-p]" >&2
    echo "  -H  Raspberry Pi hostname or IP" >&2
    echo "  -U  SSH username" >&2
    echo "  -R  Git repository URL" >&2
    echo "  -p  Prompt for password instead of using SSH keys" >&2
=======
set -euo pipefail

usage() {
    echo "Usage: $0 -H <host> -U <user> -R <repo_url>" >&2
    echo "  -H  Raspberry Pi hostname or IP" >&2
    echo "  -U  SSH username" >&2
    echo "  -R  Git repository URL" >&2
>>>>>>> 2e6ecece
}

PI_HOST=""
PI_USER=""
REPO_URL=""
<<<<<<< HEAD
USE_PASS=false

while getopts "H:U:R:p" opt; do
=======

while getopts "H:U:R:" opt; do
>>>>>>> 2e6ecece
  case "$opt" in
    H) PI_HOST="$OPTARG" ;;
    U) PI_USER="$OPTARG" ;;
    R) REPO_URL="$OPTARG" ;;
<<<<<<< HEAD
    p) USE_PASS=true ;;
=======
>>>>>>> 2e6ecece
    *) usage; exit 1 ;;
  esac
done

if [ -z "$PI_HOST" ] || [ -z "$PI_USER" ] || [ -z "$REPO_URL" ]; then
    usage
    exit 1
fi

<<<<<<< HEAD
SSH_CMD="ssh -o StrictHostKeyChecking=no"
if $USE_PASS; then
    if ! command -v sshpass >/dev/null; then
        echo "sshpass is required for password authentication. Please install it first." >&2
        exit 1
    fi
    read -s -p "Password for $PI_USER@$PI_HOST: " PI_PASS
    echo
    SSH_CMD="sshpass -p \"$PI_PASS\" ssh -o StrictHostKeyChecking=no"
=======
if ! command -v ssh >/dev/null; then
    echo "ssh command not found" >&2
    exit 1
fi

if ! command -v git >/dev/null; then
    echo "git command not found" >&2
    exit 1
fi

SSH_CMD="ssh -o BatchMode=yes -o StrictHostKeyChecking=no"
if ! $SSH_CMD "$PI_USER@$PI_HOST" exit >/dev/null 2>&1; then
    echo "SSH connection failed. Ensure key-based authentication is configured." >&2
    exit 1
>>>>>>> 2e6ecece
fi

$SSH_CMD $PI_USER@$PI_HOST <<EOF_REMOTE
set -e

sudo apt-get update
sudo apt-get install -y git python3 python3-pip python3-flask
sudo pip3 install adafruit-circuitpython-dht RPi.GPIO

if [ ! -d /opt/sentientzone ]; then
    sudo git clone "$REPO_URL" /opt/sentientzone
fi

cd /opt/sentientzone
sudo cp sz_ui.service /etc/systemd/system/sz_ui.service
sudo systemctl daemon-reload
sudo systemctl enable sz_ui.service
sudo systemctl restart sz_ui.service
EOF_REMOTE

echo "Deployment complete."<|MERGE_RESOLUTION|>--- conflicted
+++ resolved
@@ -1,7 +1,7 @@
 #!/bin/bash
 # Automated deployment script for SentientZone using SSH keys
 
-<<<<<<< HEAD
+ f8j5tt-codex/remove-plain-text-credentials-and-improve-config
 set -e
 
 usage() {
@@ -10,7 +10,7 @@
     echo "  -U  SSH username" >&2
     echo "  -R  Git repository URL" >&2
     echo "  -p  Prompt for password instead of using SSH keys" >&2
-=======
+
 set -euo pipefail
 
 usage() {
@@ -18,28 +18,28 @@
     echo "  -H  Raspberry Pi hostname or IP" >&2
     echo "  -U  SSH username" >&2
     echo "  -R  Git repository URL" >&2
->>>>>>> 2e6ecece
+ main
 }
 
 PI_HOST=""
 PI_USER=""
 REPO_URL=""
-<<<<<<< HEAD
+ f8j5tt-codex/remove-plain-text-credentials-and-improve-config
 USE_PASS=false
 
 while getopts "H:U:R:p" opt; do
-=======
+
 
 while getopts "H:U:R:" opt; do
->>>>>>> 2e6ecece
+ main
   case "$opt" in
     H) PI_HOST="$OPTARG" ;;
     U) PI_USER="$OPTARG" ;;
     R) REPO_URL="$OPTARG" ;;
-<<<<<<< HEAD
+ f8j5tt-codex/remove-plain-text-credentials-and-improve-config
     p) USE_PASS=true ;;
-=======
->>>>>>> 2e6ecece
+
+ main
     *) usage; exit 1 ;;
   esac
 done
@@ -49,7 +49,7 @@
     exit 1
 fi
 
-<<<<<<< HEAD
+ f8j5tt-codex/remove-plain-text-credentials-and-improve-config
 SSH_CMD="ssh -o StrictHostKeyChecking=no"
 if $USE_PASS; then
     if ! command -v sshpass >/dev/null; then
@@ -59,7 +59,7 @@
     read -s -p "Password for $PI_USER@$PI_HOST: " PI_PASS
     echo
     SSH_CMD="sshpass -p \"$PI_PASS\" ssh -o StrictHostKeyChecking=no"
-=======
+
 if ! command -v ssh >/dev/null; then
     echo "ssh command not found" >&2
     exit 1
@@ -74,7 +74,7 @@
 if ! $SSH_CMD "$PI_USER@$PI_HOST" exit >/dev/null 2>&1; then
     echo "SSH connection failed. Ensure key-based authentication is configured." >&2
     exit 1
->>>>>>> 2e6ecece
+ main
 fi
 
 $SSH_CMD $PI_USER@$PI_HOST <<EOF_REMOTE
